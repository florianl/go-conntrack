--- conflicted
+++ resolved
@@ -106,20 +106,6 @@
 	var origConntrackID uint32
 
 	for _, c := range conns {
-<<<<<<< HEAD
-		if compare(c[AttrOrigIPv4Dst], []byte{127, 0, 0, 4}) == 0 && compare(c[AttrIcmpType], []byte{8}) == 0 {
-			sess := []ConnAttr{
-				{Type: AttrOrigIPv4Dst, Data: c[AttrOrigIPv4Dst]},
-				{Type: AttrOrigIPv4Src, Data: c[AttrOrigIPv4Src]},
-				{Type: AttrOrigL4Proto, Data: c[AttrOrigL4Proto]},
-				{Type: AttrIcmpType, Data: []byte{8}},
-				{Type: AttrIcmpCode, Data: []byte{0}},
-				{Type: AttrIcmpID, Data: c[AttrIcmpID]},
-			}
-			origSessID = c[AttrID]
-			if err := nfct.Delete(Ct, CtIPv4, sess); err != nil {
-				t.Fatalf("Could not delete session: %v", err)
-=======
 		if *c.Origin.Proto.Number != 1 {
 			continue
 		}
@@ -127,7 +113,6 @@
 			origConntrackID = *c.ID
 			if err := nfct.Delete(Conntrack, IPv4, c); err != nil {
 				t.Fatalf("could not delete session: %v", err)
->>>>>>> 99378108
 			}
 			break
 		}
